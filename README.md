--- conflicted
+++ resolved
@@ -18,13 +18,8 @@
 
 ## Quick Start
 
-<<<<<<< HEAD
 <details>
 <summary>A very simple example</summary>
-
-=======
-Here's an example of the dispatcher's usage :
->>>>>>> 8dc1b36e
 ````go
 package main
 
@@ -55,7 +50,6 @@
 
 	fmt.Println(output[0].Int())
 }
-<<<<<<< HEAD
 ````
 
 After running, you should get this in your terminal :
@@ -177,13 +171,6 @@
 - Methods registration - exported only
 - Variadic arguments
 
-=======
-
-````
-
-## Features
-
->>>>>>> 8dc1b36e
 ## Authors
 
 - [PtitLuca](https://github.com/PtitLuca)